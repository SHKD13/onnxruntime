// Copyright (c) Microsoft Corporation. All rights reserved.
// Licensed under the MIT License.

#pragma once

#include <memory>
#include <type_traits>
#include <vector>

namespace onnxruntime {

class Node;

/**
Class to filter out null entries from either a vector of unique_ptr<Node> or a vector of [const] Node* and
provide an iterator interface that returns [const] Node& for the valid entries.
*/
template <typename TNodesContainer>
class ValidNodes {
 public:
  template <typename TIterator>
  class NodeIterator;

  // optional filtering function to return a subset of nodes
  using NodeFilterFunc = std::function<bool(NodeIndex)>;

  /**
  Construct a ValidNodes instance to provide iteration over all valid nodes in the TNodesCollection
  @param[in] nodes Nodes to iterate, skipping invalid entries.
  */
  explicit ValidNodes(TNodesContainer& nodes) noexcept : nodes_(nodes) {}

  explicit ValidNodes(TNodesContainer& nodes, NodeFilterFunc&& filter_node_fn) noexcept
      : nodes_(nodes), filter_node_fn_{std::move(filter_node_fn)} {}

  using ConstNodeIterator = NodeIterator<typename TNodesContainer::const_iterator>;
  using MutableNodeIterator = NodeIterator<typename TNodesContainer::iterator>;
  using ConstReverseNodeIterator = NodeIterator<typename TNodesContainer::const_reverse_iterator>;

  ConstNodeIterator cbegin() const noexcept {
    return {nodes_.cbegin(), nodes_.cend(), filter_node_fn_};
  }

  ConstNodeIterator cend() const noexcept {
    return {nodes_.cend(), nodes_.cend(), filter_node_fn_};
  }

  ConstNodeIterator begin() const noexcept {
    return cbegin();
  }

  ConstNodeIterator end() const noexcept {
    return cend();
  }

  ConstReverseNodeIterator rbegin() const noexcept {
    return {nodes_.crbegin(), nodes_.crend(), filter_node_fn_};
  }

  ConstReverseNodeIterator rend() const noexcept {
    return {nodes_.crend(), nodes_.crend(), filter_node_fn_};
  }

  // we only allow mutable access if the container is non-const.
  // we need to templatize the functions for enable_if to work at this level, but mandate T2 being TNodesContainer
  template <typename T2 = TNodesContainer>
  typename std::enable_if<!std::is_const<T2>::value, MutableNodeIterator>::type begin() noexcept {
    static_assert(std::is_same<T2, TNodesContainer>::value, "Explicit specialization is not allowed");
    return MutableNodeIterator(nodes_.begin(), nodes_.end(), filter_node_fn_);
  }

  template <typename T2 = TNodesContainer>
  typename std::enable_if<!std::is_const<T2>::value, MutableNodeIterator>::type end() noexcept {
    static_assert(std::is_same<T2, TNodesContainer>::value, "Explicit specialization is not allowed");
    return MutableNodeIterator(nodes_.end(), nodes_.end(), filter_node_fn_);
  }

  bool empty() const noexcept { return nodes_.empty(); }

  /**
  @class NodeIterator
  Iterator to provide const and non-const access to valid Node instances in a Graph.
  @remarks Skips invalid nodes.
  */
  template <typename TIterator>
  class NodeIterator {
    // get the type being returned by the iterator. can't use TIterator::value_type as that is always non-const
    using IterType = typename std::remove_reference<typename std::iterator_traits<TIterator>::reference>::type;
    // and determine what we will return based on its constness
    using T = typename std::conditional<std::is_const<IterType>::value,
                                        const Node,   // return const Node if this is a const iterator
                                        Node>::type;  // else return Node

   public:
    using iterator_category = std::input_iterator_tag;
    using value_type = T;
    using difference_type = typename TIterator::difference_type;
    using pointer = T*;
    using reference = T&;
    using const_reference = const T&;

    /** Construct a NodeInterator and move to the first valid node. */
    NodeIterator<TIterator>(const TIterator current, const TIterator end, const NodeFilterFunc& filter_fn) noexcept
        : current_{current}, end_{end}, filter_{filter_fn}, filter_func_{&filter_fn} {
      // skip to next valid node, stopping at end if none are found
      while (current_ < end && (*current_ == nullptr ||
                                (filter_ && (*filter_func_)((*current_)->Index()) == true))) {
        ++current_;
      }
    }

    bool operator==(const NodeIterator<TIterator>& other) const noexcept {
      return (current_ == other.current_);
    }

    bool operator!=(const NodeIterator<TIterator>& other) const noexcept {
      return (current_ != other.current_);
    }

    void operator++() {
      if (current_ < end_) {
        while (++current_ != end_) {
          if (*current_ != nullptr && (!filter_ || (*filter_func_)((*current_)->Index()) == false))
            break;
        }
      }
    }

    NodeIterator<TIterator> operator++(int) {
      NodeIterator<TIterator> tmp{*this};
      ++(*this);

      return tmp;
    }

    /** Return the current Node&. This will be const if the iterator was returned from a const GraphNodes instance. */
    reference operator*() {
      // if iterator is valid we always have a non-nullptr node
      // if this is a nullptr we're at end_ and this shouldn't be being called
      return **current_;
    }

    pointer operator->() {
      return current_->get();
    }

   private:
    TIterator current_;
    TIterator end_;
<<<<<<< HEAD
    bool filter_;
=======
    bool filter_;                        // store whether filter_func_ is not nullptr and contains a callable
>>>>>>> f2c41858
    const NodeFilterFunc* filter_func_;  // store as pointer so iterator is copyable
  };

 private:
  TNodesContainer& nodes_;

  // no filtering if not set. this instance owns the filter func if set.
  NodeFilterFunc filter_node_fn_;
};

/**
Class that provides iteration over all valid nodes in the Graph.
*/
//using GraphNodes = ValidNodes<std::vector<std::unique_ptr<Node>>>;
class GraphNodes : public ValidNodes<std::vector<std::unique_ptr<Node>>> {
 public:
  GraphNodes(std::vector<std::unique_ptr<Node>>& nodes) : ValidNodes(nodes) {
  }
};

<<<<<<< HEAD
// const variant to enforce const-only access to the items in the container.
// ValidNodes::NodeIterator will only return a const Node if the container is const.
=======
// Variant that only ever allows const access to nodes and optionally allows filtering of the nodes.
>>>>>>> f2c41858
class ConstGraphNodes : public ValidNodes<const std::vector<std::unique_ptr<Node>>> {
 public:
  ConstGraphNodes(const std::vector<std::unique_ptr<Node>>& nodes) : ValidNodes(nodes) {
  }

  ConstGraphNodes(const std::vector<std::unique_ptr<Node>>& nodes,
                  GraphNodes::NodeFilterFunc&& filter_func)
      : ValidNodes(nodes, std::move(filter_func)) {
  }
};

}  // namespace onnxruntime<|MERGE_RESOLUTION|>--- conflicted
+++ resolved
@@ -147,11 +147,7 @@
    private:
     TIterator current_;
     TIterator end_;
-<<<<<<< HEAD
-    bool filter_;
-=======
     bool filter_;                        // store whether filter_func_ is not nullptr and contains a callable
->>>>>>> f2c41858
     const NodeFilterFunc* filter_func_;  // store as pointer so iterator is copyable
   };
 
@@ -165,19 +161,13 @@
 /**
 Class that provides iteration over all valid nodes in the Graph.
 */
-//using GraphNodes = ValidNodes<std::vector<std::unique_ptr<Node>>>;
 class GraphNodes : public ValidNodes<std::vector<std::unique_ptr<Node>>> {
  public:
   GraphNodes(std::vector<std::unique_ptr<Node>>& nodes) : ValidNodes(nodes) {
   }
 };
 
-<<<<<<< HEAD
-// const variant to enforce const-only access to the items in the container.
-// ValidNodes::NodeIterator will only return a const Node if the container is const.
-=======
 // Variant that only ever allows const access to nodes and optionally allows filtering of the nodes.
->>>>>>> f2c41858
 class ConstGraphNodes : public ValidNodes<const std::vector<std::unique_ptr<Node>>> {
  public:
   ConstGraphNodes(const std::vector<std::unique_ptr<Node>>& nodes) : ValidNodes(nodes) {
