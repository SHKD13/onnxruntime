--- conflicted
+++ resolved
@@ -61,13 +61,7 @@
 import onnxruntime as rt
 
 so = rt.SessionOptions()
-<<<<<<< HEAD
-so.graph_optimization_level = onnxrt.GraphOptimizationLevel.ORT_ENABLE_ALL
-so.AppendExecutionProvider_CUDA(0);
-
-=======
 so.graph_optimization_level = rt.GraphOptimizationLevel.ORT_ENABLE_ALL
->>>>>>> 90b6ff92
 session = rt.InferenceSession(model, sess_options=so)
 session.set_providers(['CUDAExecutionProvider'])
 ```
@@ -82,15 +76,9 @@
 
 sess_options = rt.SessionOptions()
 
-<<<<<<< HEAD
-sess_options.intra_op_num_threads=2
-sess_options.enable_sequential_execution=True
-sess_options.graph_optimization_level = onnxrt.GraphOptimizationLevel.ORT_ENABLE_ALL
-=======
 sess_options.intra_op_num_threads = 2
 sess_options.execution_mode = rt.ExecutionMode.ORT_SEQUENTIAL
 sess_options.graph_optimization_level = rt.GraphOptimizationLevel.ORT_ENABLE_ALL
->>>>>>> 90b6ff92
 ```
 
 * Thread Count
@@ -100,15 +88,7 @@
   * When `sess_options.execution_mode = rt.ExecutionMode.ORT_PARALLEL`, you can set `sess_options.inter_op_num_threads` to control the
 
 number of threads used to parallelize the execution of the graph (across nodes).
-<<<<<<< HEAD
-* sess_options.graph_optimization_level. Default is  (1). Please see [onnxruntime_c_api.h](../include/onnxruntime/core/session/onnxruntime_c_api.h#L175)  (enum GraphOptimizationLevel) for the full list of all optimization levels. Here are a quick summary of each level:  
-  - ORT_DISABLE_ALL: This level disables all graph level optimization.  
-  - ORT_ENABLE_BASIC: This level enables basic graph optimizations that apply to all execution providers.  
-  - ORT_ENABLE_EXTENDED: This level enables some execution provider specific graph optimizations.  
-  - ORT_ENABLE_ALL: This level enables all graph optimizations that appliable to current execution provider.  
-=======
 * sess_options.graph_optimization_level = rt.GraphOptimizationLevel.ORT_ENABLE_ALL. Default is ORT_ENABLE_BASIC(1). Please see [onnxruntime_c_api.h](../include/onnxruntime/core/session/onnxruntime_c_api.h#L241)  (enum GraphOptimizationLevel) for the full list of all optimization levels. For details regarding available optimizations and usage please refer to the [Graph Optimizations Doc](../docs/ONNX_Runtime_Graph_Optimizations.md).
->>>>>>> 90b6ff92
 
 ### MKL_DNN/nGraph/MKL_ML Execution Provider
 MKL_DNN, MKL_ML and nGraph all depends on openmp for parallization. For those execution providers, we need to use the openmp enviroment variable to tune the performance.
