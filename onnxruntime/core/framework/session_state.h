//// Copyright (c) Microsoft Corporation. All rights reserved.
// Licensed under the MIT License.

#pragma once

#include <memory>
#include <map>
#include <unordered_map>
#include <vector>

#include "gsl/gsl"

#include "core/common/common.h"
#include "core/common/logging/logging.h"
#include "core/common/profiler.h"
#include "core/framework/allocation_planner.h"
#include "core/framework/callback.h"
#include "core/framework/data_transfer_manager.h"
#include "core/framework/execution_providers.h"
#include "core/framework/feeds_fetches_manager.h"
#include "core/framework/framework_common.h"
#include "core/framework/fuse_nodes_funcs.h"
#include "core/framework/kernel_registry_manager.h"
#include "core/framework/mem_pattern.h"
#include "core/framework/ml_value.h"
#include "core/framework/node_index_info.h"
#include "core/framework/op_kernel.h"
#include "core/framework/ort_value_name_idx_map.h"
#include "core/graph/graph_viewer.h"
#include "core/graph/onnx_protobuf.h"
#include "core/platform/ort_mutex.h"
#include "core/platform/path_lib.h"
#include "core/platform/threadpool.h"

namespace flatbuffers {
class FlatBufferBuilder;
template <typename T>
struct Offset;
}  // namespace flatbuffers

namespace onnxruntime {

namespace experimental {
namespace fbs {
struct SessionState;
}  // namespace fbs
}  // namespace experimental

class ExecutionProviders;
class KernelDef;
class OpKernel;
class NodeIndexInfo;
struct SequentialExecutionPlan;
struct MemoryPatternGroup;

/**
 * SessionState should be modified by the inference session class only.
 * It is supposed to be passed by const-ref only to all the executors.
 * This class owns all the initializers.
 * Brief usage:
 *   SessionState s(...);
 *   <process subgraphs to populate subgraph SessionState instances>
 *   <run transformers or any other graph editing steps>
 *   for(...) // copy initializers from GraphProto format in Graph to OrtValue format in SessionState
        s.AddInitializedTensor(...);
 *   s.CleanInitializedTensorsFromGraph(); // remove GraphProto instances from Graph if not needed
 *
 *   s.CreateGraphInfo();
 *   s.CreateKernels(...);
 * Then you can use:
 *   s.GetKernel(...);
 */
class SessionState {
 public:
  SessionState(Graph& graph,
               const ExecutionProviders& execution_providers,
               bool enable_mem_pattern,
               concurrency::ThreadPool* thread_pool,
               concurrency::ThreadPool* inter_op_thread_pool,
               const DataTransferManager& data_transfer_mgr,
               const logging::Logger& logger,
               profiling::Profiler& profiler,
               bool use_deterministic_compute = false)
      : graph_(graph),
        execution_providers_(execution_providers),
        logger_(logger),
        profiler_(profiler),
        enable_mem_pattern_(enable_mem_pattern),
        thread_pool_(thread_pool),
        inter_op_thread_pool_(inter_op_thread_pool),
        data_transfer_mgr_(data_transfer_mgr),
        use_deterministic_compute_(use_deterministic_compute) {
    SetupAllocators();
  }

  ~SessionState() {
    for (auto* p : session_kernels_) {
      delete p;
    }
    for (auto& kvp : deleter_for_initialized_tensors_) {
      kvp.second.f(kvp.second.param);
    }
  }

  // Graph viewer. CreateGraphInfo must have been called previously.
  const GraphViewer& GetGraphViewer() const noexcept { return *graph_viewer_.get(); };

  // kernels
  // Get kernel for specified node.
  // It should called right before graph execution only.
  const OpKernel* GetKernel(size_t node_id) const {
    return (node_id < session_kernels_.size()) ? session_kernels_[node_id] : nullptr;
  }

  OpKernel* GetMutableKernel(size_t node_id) {
    return (node_id < session_kernels_.size()) ? session_kernels_[node_id] : nullptr;
  }

  const ExecutionProviders& GetExecutionProviders() const noexcept { return execution_providers_; }

  /**
  Get the allocator for the given OrtMemoryInfo location
  */
  AllocatorPtr GetAllocator(const OrtMemoryInfo& location) const noexcept;

  /** Get the allocator for a given OrtDevice. The first allocator that matches will be returned. */
  AllocatorPtr GetAllocator(OrtDevice device) const noexcept;

  const OrtValueNameIdxMap& GetOrtValueNameIdxMap() const noexcept { return ort_value_name_idx_map_; }

  /**
   * Adds an initialized tensor (weight) so that it can be used by the
   * execution frame to setup the appropriate OrtValue vectors.
   * This function will take a shallow copy of d if d is not NULL.
   * If 'constant' is true the tensor value cannot be overridden by an input at runtime.
   */
  Status AddInitializedTensor(int ort_value_index, const OrtValue& ort_value, const OrtCallback* d, bool constant);

  /**
   * Gets the map of ort_value_index to initialized tensors (weights) so that it can be used by the
   * execution frame to setup the appropriate OrtValue vectors.
   * The lifetime of returned OrtValues are limited by this SessionState object.
   */
  const std::unordered_map<int, OrtValue>& GetInitializedTensors() const;

  /**
   * Gets the map of ort_value_index to initialized tensors (e.g. weights) that are constant
   * and cannot be overridden at runtime.
   * The lifetime of returned OrtValues are limited by this SessionState object.
   */
  const std::unordered_map<int, OrtValue>& GetConstantInitializedTensors() const;

#ifdef ENABLE_TRAINING
  /**
  Get some initialized tensors (weights).
  @param interested_weights The names of the weights to retrieve.
  @param allow_missing_weights Whether to allow names in interested_weights
         with no corresponding weight.
  @param[out] retrieved_weights The retrieved weights.
  @return The status of the operation.
  */
  Status GetInitializedTensors(
      const std::unordered_set<std::string>& interested_weights,
      bool allow_missing_weights, NameMLValMap& retrieved_weights) const;

  /**
  Get some initialized tensors (weights).
  Any names in interested_weights with no corresponding weight are ignored.
  */
  NameMLValMap GetInitializedTensors(const std::unordered_set<std::string>& interested_weights) const;
#endif

  // execution plan. nullptr until FinalizeSessionState is called
  const SequentialExecutionPlan* GetExecutionPlan() const;
  /**
  Get the logger for this session.
  Falls back to returning Logging::LoggingManager::DefaultLogger if SetLogger has not been called.
  */
  const logging::Logger& Logger() const noexcept { return logger_; }

  /**
  Get the profiler for this session. It needs to be enabled via the InferenceSession to perform
  profiling actions.
  */
  profiling::Profiler& Profiler() const noexcept { return profiler_; }

  /**
  Get cached memory pattern based on input shapes
  */
  const MemoryPatternGroup* GetMemoryPatternGroup(
      const std::vector<std::reference_wrapper<const TensorShape>>& input_shapes,
      const std::vector<int>& feed_mlvalue_idxs,
      std::unordered_map<int, TensorShape>& inferred_shapes) const;

  /**
  Set generated memory pattern with a given input shapes.
  Const as it's an internal cache update only.
  */
  Status UpdateMemoryPatternGroupCache(const std::vector<std::reference_wrapper<const TensorShape>>& input_shape,
                                       std::unique_ptr<MemoryPatternGroup> mem_patterns) const;

  bool GetUseDeterministicCompute() const { return use_deterministic_compute_; }

  /**
  Get enable memory pattern flag
  */
  bool GetEnableMemoryPattern() const;

  /**
  Update enable_mem_pattern_ flag according to the presence of graph inputs' shape
  If any one of the graph input is shapeless, enable_mem_pattern_ will be set to false
  */
  void ResolveMemoryPatternFlag();

  struct NodeInfo {
    /**
     *
     * \param index0
     * \param p_node0 Nullable
     * \param kci0 Nullable
     */
    NodeInfo(size_t index0, const onnxruntime::Node* p_node0, const KernelCreateInfo* kci0, const OrtDevice& device0)
        : index(index0), p_node(p_node0), kci(kci0), device(&device0) {}

    size_t index;
    // Nullable
    const onnxruntime::Node* p_node = nullptr;
    // Nullable
    const KernelCreateInfo* kci = nullptr;
    const OrtDevice* device = nullptr;
  };

  using NameNodeInfoMapType = std::unordered_map<std::string, std::vector<NodeInfo>>;

  common::Status AddInputNameToNodeInfoMapping(const std::string& input_name, const NodeInfo& node_info);
  common::Status GetInputNodeInfo(const std::string& input_name, std::vector<NodeInfo>& node_info_vec) const;
  const NameNodeInfoMapType& GetInputNodeInfoMap() const;

  void AddOutputNameToNodeInfoMapping(const std::string& output_name, const NodeInfo& node_info);
  common::Status GetOutputNodeInfo(const std::string& output_name, std::vector<NodeInfo>& node_info_vec) const;
  const NameNodeInfoMapType& GetOutputNodeInfoMap() const;

  // Get the KernelCreateInfo entry for a node. SessionState must be finalized before calling.
  const KernelCreateInfo& GetNodeKernelCreateInfo(NodeIndex node_index) const;

  /// Return SessionState for the given Node index and attribute name if found.
  const SessionState* GetSubgraphSessionState(onnxruntime::NodeIndex index, const std::string& attribute_name) const;

  concurrency::ThreadPool* GetThreadPool() const noexcept { return thread_pool_; }
  concurrency::ThreadPool* GetInterOpThreadPool() const noexcept { return inter_op_thread_pool_; }

  bool ExportDll() const noexcept { return export_fused_dll_; }
  void SetExportDllFlag(bool flag) noexcept { export_fused_dll_ = flag; }

  const FuncManager& GetFuncMgr() const noexcept { return fused_funcs_mgr_; }
  FuncManager& GetMutableFuncMgr() noexcept { return fused_funcs_mgr_; }

  const DataTransferManager& GetDataTransferMgr() const noexcept { return data_transfer_mgr_; }

  std::vector<BufferUniquePtr>& GetMutableWeightsBuffers() noexcept { return weights_buffers_; }

  const NodeIndexInfo& GetNodeIndexInfo() const;

#if !defined(ORT_MINIMAL_BUILD)
  void UpdateToBeExecutedNodes(const std::vector<int>& fetch_mlvalue_idxs);
  const std::unordered_set<NodeIndex>* GetToBeExecutedNodes(const std::vector<int>& fetch_mlvalue_idxs) const;
  Status SaveToOrtFormat(flatbuffers::FlatBufferBuilder& builder,
                         flatbuffers::Offset<onnxruntime::experimental::fbs::SessionState>& fbs_session_state) const;
#endif

#if defined(ENABLE_ORT_FORMAT_LOAD)
  Status LoadFromOrtFormat(const onnxruntime::experimental::fbs::SessionState& fbs_session_state,
                           const KernelRegistryManager& kernel_registry_manager);
#endif

  Status FinalizeSessionState(const std::basic_string<PATH_CHAR_TYPE>& graph_loc,
                              KernelRegistryManager& kernel_registry_manager,
                              const SessionOptions& session_options = {},
                              const onnxruntime::experimental::fbs::SessionState* serialized_session_state = nullptr,
                              bool remove_initializers = true);

  SessionState* Parent() {
    return parent_;
  }

 private:
  ORT_DISALLOW_COPY_ASSIGNMENT_AND_MOVE(SessionState);

  void SetupAllocators();

  // Populate OrtValueNameIdxMap and create the graph viewer.
  void CreateGraphInfo();

  // create kernels using info in kernel_create_info_map_
  Status CreateKernels(const KernelRegistryManager& custom_registry_manager);

  // remove TensorProto versions of initializers from Graph instance
  // (replaced byOrtValue instances in initialized_tensors_)
  void CleanInitializedTensorsFromGraph();

  /**
  * Prepack the constant initialized tensors for better performance.
  * The original constant initialized tensors will be removed to save memory.
  */
  Status PrepackConstantInitializedTensors(std::unordered_map<std::string, size_t>& constant_initializers_use_count);

  SessionState* GetMutableSubgraphSessionState(onnxruntime::NodeIndex index, const std::string& attribute_name);

  Status CreateSubgraphSessionState();

  void AddSubgraphSessionState(onnxruntime::NodeIndex index, const std::string& attribute_name,
                               std::unique_ptr<SessionState> session_state);

#if !defined(ORT_MINIMAL_BUILD)
  Status PopulateKernelCreateInfo(KernelRegistryManager& kernel_registry_manager);
#endif

  Status FinalizeSessionStateImpl(const std::basic_string<PATH_CHAR_TYPE>& graph_loc,
                                  KernelRegistryManager& kernel_registry_manager,
                                  _In_opt_ const Node* parent_node,
                                  const SessionOptions& session_options,
                                  bool remove_initializers,
                                  std::unordered_map<std::string, size_t>& constant_initializers_use_count);

#ifdef ENABLE_TRAINING
  Status GeneratePatternGroupCache(
      const std::vector<std::reference_wrapper<const TensorShape>>& input_shape,
      const std::vector<int>& feed_mlvalue_idxs,
      MemoryPatternGroup* output,
      std::unordered_map<int, TensorShape>& inferred_shapes) const;
#endif

  // KernelCreateInfo for each node so we do kernel lookup once
  std::unordered_map<NodeIndex, gsl::not_null<const KernelCreateInfo*>> kernel_create_info_map_;

  // cache of the constructed kernels to avoid spending construction time per executor
  std::vector<OpKernel*> session_kernels_;
  Graph& graph_;
  std::unique_ptr<GraphViewer> graph_viewer_;  // GraphViewer for const access to Graph

  const ExecutionProviders& execution_providers_;

  // currently the allocator type is an implementation detail and we don't make any  behavioral choices based on it,
  // so exclude it from the key comparison for allocator_idx_map_.
  // we also don't expect to have two allocators with the same name, one using an arena and one not.
  struct OrtMemoryInfoLessThanIgnoreAllocType {
    bool operator()(const OrtMemoryInfo& lhs, const OrtMemoryInfo& rhs) const {
      //if (lhs.alloc_type != rhs.alloc_type)
      //  return lhs.alloc_type < rhs.alloc_type;
      if (lhs.mem_type != rhs.mem_type)
        return lhs.mem_type < rhs.mem_type;

      if (lhs.id != rhs.id)
        return lhs.id < rhs.id;

      return strcmp(lhs.name, rhs.name) < 0;
    }
  };

  // using std::map as OrtMemoryInfo would need a custom hash function to be used with std::unordered_map,
  // and as this isn't considered performance critical currently it's not worth the maintenance overhead of adding one.
  // We do get an allocator from ExecutionFrame so this is looked up frequently, however there most likely aren't many
  // entries in the map
  //
  // NOTE: We store a delegate to get the allocator to support scenarios such as the CUDA EP where a thread_local
  // allocator is returned.
  //
  // TODO: The CUDA EP may not need to use the per-thread allocator for allocations that would use this map
  // (e.g. primarily from ExecutionFrame and utils::Copy{Inputs|Outputs}AcrossDevices). It does need it
  // for internal allocations by CUDAExecutionProvider::GetScratchBuffer, but could access the per-thread allocator
  // directly instead of going through CUDAExecutionProvider::GetAllocator.
  // If that can be validated we could simply store the AllocatorPtr here and get rid of the delegate.
  std::map<OrtMemoryInfo, std::function<AllocatorPtr(int id, OrtMemType mem_type)>,
           OrtMemoryInfoLessThanIgnoreAllocType>
      allocators_;

  OrtValueNameIdxMap ort_value_name_idx_map_;

  // initialized tensors
  std::unordered_map<int, OrtValue> initialized_tensors_;  // key is ort_value_index
  // subset of initialized_tensors_ that are constant and cannot be overridden at runtime
  std::unordered_map<int, OrtValue> constant_initialized_tensors_;

  // This data structure is for uninitializing string tensors and
  // munmap memory region and close file descriptor
  std::unordered_map<int, OrtCallback> deleter_for_initialized_tensors_;
  std::vector<BufferUniquePtr> weights_buffers_;
  std::unique_ptr<SequentialExecutionPlan> p_seq_exec_plan_ = nullptr;

  const logging::Logger& logger_;
  profiling::Profiler& profiler_;

  // switch for enable memory pattern optimization or not.
  bool enable_mem_pattern_;

  // lock for the mem_patterns_
  mutable OrtMutex mem_patterns_lock_;

  // cache for the generated mem_patterns. key is calculated based on input shapes.
  mutable std::map<int64_t, std::unique_ptr<MemoryPatternGroup>> mem_patterns_;
  mutable std::map<int64_t, std::unordered_map<int, TensorShape>> shape_patterns_;

  NameNodeInfoMapType input_names_to_nodeinfo_mapping_;
  NameNodeInfoMapType output_names_to_nodeinfo_mapping_;

  // subgraph SessionState. entry for node containing subgraph, with value containing attribute:SessionState pair
  // as a node may contain multiple subgraphs (e.g. 'If' has one for both the 'then' and 'else' branches).
  using SubgraphSessionStateMap =
      std::unordered_map<onnxruntime::NodeIndex, std::unordered_map<std::string, std::unique_ptr<SessionState>>>;
  SubgraphSessionStateMap subgraph_session_states_;
  const SessionState* parent_ = nullptr;

  // either threadpool could be nullptr
  concurrency::ThreadPool* const thread_pool_{};
  concurrency::ThreadPool* const inter_op_thread_pool_{};

  bool export_fused_dll_ = false;
  FuncManager fused_funcs_mgr_;
  const DataTransferManager& data_transfer_mgr_;

  bool use_deterministic_compute_;

  std::unique_ptr<NodeIndexInfo> node_index_info_;
  std::multimap<int, std::unique_ptr<FeedsFetchesManager>> cached_feeds_fetches_managers_;

#if !defined(ORT_MINIMAL_BUILD)
  std::map<std::vector<int>, std::unordered_set<NodeIndex>> to_be_executed_nodes_;
#endif

<<<<<<< HEAD
#ifdef ONNXRUNTIME_ENABLE_INSTRUMENT
=======
  SessionState* parent_ = nullptr;
>>>>>>> f2c41858
  //Assign each graph in each session an unique id.
#ifdef ONNXRUNTIME_ENABLE_INSTRUMENT
  int graph_id_ = 0;
  int next_graph_id_ = 1;

  void GenerateGraphId() {
    const SessionState* p = this;
    while (p->parent_ != nullptr) p = p->parent_;
    graph_id_ = p->next_graph_id_++;
  }
#endif
};

}  // namespace onnxruntime<|MERGE_RESOLUTION|>--- conflicted
+++ resolved
@@ -408,7 +408,6 @@
   using SubgraphSessionStateMap =
       std::unordered_map<onnxruntime::NodeIndex, std::unordered_map<std::string, std::unique_ptr<SessionState>>>;
   SubgraphSessionStateMap subgraph_session_states_;
-  const SessionState* parent_ = nullptr;
 
   // either threadpool could be nullptr
   concurrency::ThreadPool* const thread_pool_{};
@@ -427,18 +426,14 @@
   std::map<std::vector<int>, std::unordered_set<NodeIndex>> to_be_executed_nodes_;
 #endif
 
-<<<<<<< HEAD
-#ifdef ONNXRUNTIME_ENABLE_INSTRUMENT
-=======
   SessionState* parent_ = nullptr;
->>>>>>> f2c41858
   //Assign each graph in each session an unique id.
 #ifdef ONNXRUNTIME_ENABLE_INSTRUMENT
   int graph_id_ = 0;
   int next_graph_id_ = 1;
 
   void GenerateGraphId() {
-    const SessionState* p = this;
+    SessionState* p = this;
     while (p->parent_ != nullptr) p = p->parent_;
     graph_id_ = p->next_graph_id_++;
   }
