--- conflicted
+++ resolved
@@ -180,17 +180,8 @@
             graph.DomainToVersionMap(), {}, logger) {
   auto& function_body_graph = body_.MainGraph();
 
-<<<<<<< HEAD
-  auto* meta_def = customized_func_body_->GetMetaDef();
-  op_schema_ = CreateSchema(graph, *customized_func_body_);
-=======
-  auto meta_def = nodes_to_fuse.GetMetaDef();
-  op_schema_ = onnxruntime::make_unique<ONNX_NAMESPACE::OpSchema>();
-  op_schema_->SetName(meta_def->name);
-  op_schema_->SetDomain(meta_def->domain);
-  op_schema_->SetDoc(meta_def->doc_string);
-  op_schema_->SinceVersion(meta_def->since_version);
->>>>>>> 479ed740
+  auto* meta_def = nodes_to_fuse.GetMetaDef();
+  op_schema_ = CreateSchema(graph, nodes_to_fuse);
 
   int i = 0;
   std::vector<const NodeArg*> function_body_graph_inputs;
@@ -211,11 +202,6 @@
     function_body_graph_outputs[i] = &function_body_graph_output_arg;
     ++i;
   }
-<<<<<<< HEAD
-=======
-
-  op_schema_->Finalize();
->>>>>>> 479ed740
 
   function_body_graph.SetInputs(function_body_graph_inputs);
   function_body_graph.SetOutputs(function_body_graph_outputs);
@@ -316,10 +302,7 @@
     op_schema_->TypeAndShapeInferenceFunction(
         [this](ONNX_NAMESPACE::InferenceContext& ctx) {
           auto schema_registry = ONNX_NAMESPACE::OpSchemaRegistry::Instance();
-          const ONNX_NAMESPACE::FunctionProto* func_ptr = this->GetFuncProto();
-          if (nullptr != func_ptr) {
-            ONNX_NAMESPACE::shape_inference::InferShapeForFunctionNode(func_ptr, schema_registry, ctx);
-          }
+          ONNX_NAMESPACE::shape_inference::InferShapeForFunctionNode(&onnx_func_proto_, schema_registry, ctx);
         });
   } else {
     op_schema_->TypeAndShapeInferenceFunction(cached_op_schema->GetTypeAndShapeInferenceFunction());
@@ -427,10 +410,6 @@
   return body_.MainGraph();
 }
 
-const ONNX_NAMESPACE::FunctionProto* FunctionImpl::GetFuncProto() const {
-  return &onnx_func_proto_;
-}
-
 ViewerFunctionImpl::ViewerFunctionImpl(const onnxruntime::Graph& graph,
                                        const IndexedSubGraph& nodes_to_fuse,
                                        const logging::Logger& /*logger*/) {
